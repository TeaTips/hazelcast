--- conflicted
+++ resolved
@@ -19,8 +19,6 @@
 import com.hazelcast.client.ClientCommandHandler;
 import com.hazelcast.core.DistributedObject;
 import com.hazelcast.instance.MemberImpl;
-import com.hazelcast.map.EvictionProcessor;
-import com.hazelcast.map.MapStoreDeleteProcessor;
 import com.hazelcast.nio.protocol.Command;
 import com.hazelcast.nio.serialization.Data;
 import com.hazelcast.partition.MigrationEndpoint;
@@ -80,7 +78,6 @@
     public void clearLockStore(int partitionId, ILockNamespace namespace) {
         final LockStoreContainer container = getLockContainer(partitionId);
         container.clearLockStore(namespace);
-<<<<<<< HEAD
     }
 
     private final ConcurrencyUtil.ConstructorFunction<ILockNamespace, EntryTaskScheduler> schedulerConstructor = new ConcurrencyUtil.ConstructorFunction<ILockNamespace, EntryTaskScheduler>() {
@@ -97,8 +94,6 @@
     public void cancelEviction(ILockNamespace namespace, Data key) {
         EntryTaskScheduler scheduler = ConcurrencyUtil.getOrPutSynchronized(evictionProcessors, namespace, evictionProcessors, schedulerConstructor);
         scheduler.cancel(key);
-=======
->>>>>>> 2ac58404
     }
 
     LockStoreContainer getLockContainer(int partitionId) {
