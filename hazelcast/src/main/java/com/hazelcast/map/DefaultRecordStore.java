--- conflicted
+++ resolved
@@ -138,15 +138,9 @@
         Data oldValueData = null;
         boolean removed = false;
         if (record == null) {
-<<<<<<< HEAD
-            if (mapInfo.getStore() != null) {
-                Object oldValue = mapInfo.getStore().load(toObject(dataKey));
-                oldValueData = toData(oldValue);
-=======
-            if (loader != null) {
-                Object oldValue = loader.load(mapService.getNodeEngine().toObject(dataKey));
-                oldValueData = mapService.getNodeEngine().toData(oldValue);
->>>>>>> 1037e244
+            if (mapInfo.getStore() != null) {
+                Object oldValue = mapInfo.getStore().load(toObject(dataKey));
+                oldValueData = toData(oldValue);
             }
         } else {
             oldValueData = record.getValueData();
@@ -178,15 +172,9 @@
         Record record = records.get(dataKey);
         Data oldValueData = null;
         if (record == null) {
-<<<<<<< HEAD
-            if (mapInfo.getStore() != null) {
-                Object oldValue = mapInfo.getStore().load(toObject(dataKey));
-                oldValueData = toData(oldValue);
-=======
-            if (loader != null) {
-                Object oldValue = loader.load(mapService.getNodeEngine().toObject(dataKey));
-                oldValueData = mapService.getNodeEngine().toData(oldValue);
->>>>>>> 1037e244
+            if (mapInfo.getStore() != null) {
+                Object oldValue = mapInfo.getStore().load(toObject(dataKey));
+                oldValueData = toData(oldValue);
             }
         } else {
             oldValueData = record.getValueData();
@@ -207,15 +195,9 @@
         Data oldValueData = null;
         boolean removed = false;
         if (record == null) {
-<<<<<<< HEAD
-            if (mapInfo.getStore() != null) {
-                Object oldValue = mapInfo.getStore().load(toObject(dataKey));
-                oldValueData = toData(oldValue);
-=======
-            if (loader != null) {
-                Object oldValue = loader.load(mapService.getNodeEngine().toObject(dataKey));
-                oldValueData = mapService.getNodeEngine().toData(oldValue);
->>>>>>> 1037e244
+            if (mapInfo.getStore() != null) {
+                Object oldValue = mapInfo.getStore().load(toObject(dataKey));
+                oldValueData = toData(oldValue);
             }
             if (oldValueData == null)
                 return false;
@@ -235,15 +217,9 @@
         Record record = records.get(dataKey);
         Data result = null;
         if (record == null) {
-<<<<<<< HEAD
             if (mapInfo.getStore() != null) {
                 Object key = toObject(dataKey);
                 Object value = mapInfo.getStore().load(key);
-=======
-            if (loader != null) {
-                Object key = mapService.getNodeEngine().toObject(dataKey);
-                Object value = loader.load(key);
->>>>>>> 1037e244
                 if (value != null) {
                     result = mapService.getNodeEngine().toData(value);
                     record = mapService.createRecord(name, dataKey, result, -1);
@@ -264,15 +240,9 @@
         Record record = records.get(dataKey);
         Data oldValueData = null;
         if (record == null) {
-<<<<<<< HEAD
-            if (mapInfo.getStore() != null) {
-                Object oldValue = mapInfo.getStore().load(toObject(dataKey));
-                oldValueData = toData(oldValue);
-=======
-            if (loader != null) {
-                Object oldValue = loader.load(mapService.getNodeEngine().toObject(dataKey));
-                oldValueData = mapService.getNodeEngine().toData(oldValue);
->>>>>>> 1037e244
+            if (mapInfo.getStore() != null) {
+                Object oldValue = mapInfo.getStore().load(toObject(dataKey));
+                oldValueData = toData(oldValue);
             }
             record = mapService.createRecord(name, dataKey, dataValue, ttl);
             if (ttl <= 0 && mapInfo.getMapConfig().getTimeToLiveSeconds() > 0) {
@@ -403,15 +373,9 @@
         Data oldValueData = null;
         boolean absent = true;
         if (record == null) {
-<<<<<<< HEAD
-            if (mapInfo.getStore() != null) {
-                Object oldValue = mapInfo.getStore().load(toObject(dataKey));
-                oldValueData = toData(oldValue);
-=======
-            if (loader != null) {
-                Object oldValue = loader.load(mapService.getNodeEngine().toObject(dataKey));
-                oldValueData = mapService.getNodeEngine().toData(oldValue);
->>>>>>> 1037e244
+            if (mapInfo.getStore() != null) {
+                Object oldValue = mapInfo.getStore().load(toObject(dataKey));
+                oldValueData = toData(oldValue);
                 absent = oldValueData == null;
             }
             if (absent) {
@@ -428,5 +392,4 @@
         }
         return oldValueData;
     }
-
 }