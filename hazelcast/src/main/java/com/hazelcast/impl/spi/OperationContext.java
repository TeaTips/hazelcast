/*
 * Copyright (c) 2008-2012, Hazel Bilisim Ltd. All Rights Reserved.
 *
 * Licensed under the Apache License, Version 2.0 (the "License");
 * you may not use this file except in compliance with the License.
 * You may obtain a copy of the License at
 *
 * http://www.apache.org/licenses/LICENSE-2.0
 *
 * Unless required by applicable law or agreed to in writing, software
 * distributed under the License is distributed on an "AS IS" BASIS,
 * WITHOUT WARRANTIES OR CONDITIONS OF ANY KIND, either express or implied.
 * See the License for the specific language governing permissions and
 * limitations under the License.
 */

package com.hazelcast.impl.spi;

import com.hazelcast.nio.Address;
import com.hazelcast.nio.Connection;

public class OperationContext {
    NodeService nodeService;
<<<<<<< HEAD
    Object service;
    ResponseHandler responseHandler ;
    Address caller ;
    Connection connection;
=======
    Object service = null;
    ResponseHandler responseHandler = null;
    Address caller = null;
>>>>>>> 937b2828
    long callId = -1;
    boolean local = true;
    int partitionId;

    public NodeService getNodeService() {
        return nodeService;
    }

    public OperationContext setNodeService(NodeService nodeService) {
        this.nodeService = nodeService;
        return this;
    }

    public <T> T getService() {
        return (T) service;
    }

    public OperationContext setService(Object service) {
        this.service = service;
        return this;
    }

    public ResponseHandler getResponseHandler() {
        return responseHandler;
    }

    public void setResponseHandler(ResponseHandler responseHandler) {
        this.responseHandler = responseHandler;
    }

    public ResponseHandler getResponseHandler() {
        return responseHandler;
    }

    public void setResponseHandler(ResponseHandler responseHandler) {
        this.responseHandler = responseHandler;
    }

    public int getPartitionId() {
        return partitionId;
    }

    public OperationContext setPartitionId(int partitionId) {
        this.partitionId = partitionId;
        return this;
    }

    public Address getCaller() {
        return caller;
    }

    public OperationContext setCaller(Address caller) {
        this.caller = caller;
        return this;
    }

    public long getCallId() {
        return callId;
    }

    public OperationContext setCallId(long callId) {
        this.callId = callId;
        return this;
    }

    public boolean isLocal() {
        return local;
    }

    public OperationContext setLocal(boolean local) {
        this.local = local;
        return this;
    }

    public Connection getConnection() {
        return connection;
    }

    public OperationContext setConnection(final Connection connection) {
        this.connection = connection;
        return this;
    }
}<|MERGE_RESOLUTION|>--- conflicted
+++ resolved
@@ -21,16 +21,10 @@
 
 public class OperationContext {
     NodeService nodeService;
-<<<<<<< HEAD
     Object service;
     ResponseHandler responseHandler ;
     Address caller ;
     Connection connection;
-=======
-    Object service = null;
-    ResponseHandler responseHandler = null;
-    Address caller = null;
->>>>>>> 937b2828
     long callId = -1;
     boolean local = true;
     int partitionId;
@@ -57,16 +51,9 @@
         return responseHandler;
     }
 
-    public void setResponseHandler(ResponseHandler responseHandler) {
+    public OperationContext setResponseHandler(ResponseHandler responseHandler) {
         this.responseHandler = responseHandler;
-    }
-
-    public ResponseHandler getResponseHandler() {
-        return responseHandler;
-    }
-
-    public void setResponseHandler(ResponseHandler responseHandler) {
-        this.responseHandler = responseHandler;
+        return this;
     }
 
     public int getPartitionId() {
