--- conflicted
+++ resolved
@@ -24,11 +24,8 @@
 
     boolean offer(String queueName, Object value);
 
-<<<<<<< HEAD
-=======
     Object poll(String queueName, int seconds);
 
->>>>>>> fec6b304
     void processRequest(TextCommand command);
 
     void sendResponse(TextCommand textCommand);
