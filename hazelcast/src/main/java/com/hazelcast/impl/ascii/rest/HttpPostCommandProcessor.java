--- conflicted
+++ resolved
@@ -28,37 +28,6 @@
     }
 
     public void handle(HttpPostCommand command) {
-<<<<<<< HEAD
-        String uri = command.getURI();
-        if (uri.startsWith(URI_MAPS)) {
-            int indexEnd = uri.indexOf('/', URI_MAPS.length());
-            String mapName = uri.substring(URI_MAPS.length(), indexEnd);
-            String key = uri.substring(indexEnd + 1);
-            byte[] data = command.getData();
-            textCommandService.put(mapName, key, new RestValue(data, command.getContentType()), 0);
-            command.setResponse(HttpCommand.RES_204);
-        } else if (uri.startsWith(URI_QUEUES)) {
-            int indexEnd = uri.indexOf('/', URI_QUEUES.length());
-            String queueName = uri.substring(URI_QUEUES.length(), indexEnd);
-            String simpleValue = (uri.length() > (indexEnd + 1)) ? uri.substring(indexEnd + 1) : null;
-            byte[] data;
-            byte[] contentType;
-            if (simpleValue == null) {
-                data = command.getData();
-                contentType = command.getContentType();
-            } else {
-                data = simpleValue.getBytes();
-                contentType = QUEUE_SIMPLE_VALUE_CONTENT_TYPE;
-            }
-            boolean offerResult = textCommandService.offer(queueName, new RestValue(data, contentType));
-            if (offerResult) {
-                command.setResponse(HttpCommand.RES_204);
-            } else {
-                command.setResponse(HttpCommand.RES_503);
-            }
-        } else {
-            command.setResponse(HttpCommand.RES_400);
-=======
         try {
             String uri = command.getURI();
             if (uri.startsWith(URI_MAPS)) {
@@ -92,7 +61,6 @@
             }
         } catch (Exception e) {
             command.setResponse(HttpCommand.RES_505);
->>>>>>> fec6b304
         }
         textCommandService.sendResponse(command);
     }
