/* 
 * Copyright (c) 2008-2010, Hazel Ltd. All Rights Reserved.
 * 
 * Licensed under the Apache License, Version 2.0 (the "License");
 * you may not use this file except in compliance with the License.
 * You may obtain a copy of the License at 
 * 
 * http://www.apache.org/licenses/LICENSE-2.0
 * 
 * Unless required by applicable law or agreed to in writing, software
 * distributed under the License is distributed on an "AS IS" BASIS,
 * WITHOUT WARRANTIES OR CONDITIONS OF ANY KIND, either express or implied.
 * See the License for the specific language governing permissions and
 * limitations under the License.
 *
 */

package com.hazelcast.impl.ascii;

import com.hazelcast.core.HazelcastInstance;
import com.hazelcast.impl.Node;
import com.hazelcast.impl.ThreadContext;
import com.hazelcast.impl.ascii.memcache.*;
import com.hazelcast.impl.ascii.rest.HttpDeleteCommandProcessor;
import com.hazelcast.impl.ascii.rest.HttpGetCommandProcessor;
import com.hazelcast.impl.ascii.rest.HttpPostCommandProcessor;
import com.hazelcast.impl.ascii.rest.RestValue;
import com.hazelcast.impl.executor.ParallelExecutor;
import com.hazelcast.nio.ascii.SocketTextWriter;
import com.hazelcast.util.SimpleBlockingQueue;

import java.nio.ByteBuffer;
import java.util.concurrent.BlockingQueue;
import java.util.concurrent.TimeUnit;
import java.util.concurrent.atomic.AtomicLong;

import static com.hazelcast.impl.ascii.TextCommandConstants.TextCommandType.*;

public class TextCommandServiceImpl implements TextCommandService, TextCommandConstants {
    private final Node node;
    private final ParallelExecutor parallelExecutor;
    private final TextCommandProcessor[] textCommandProcessors = new TextCommandProcessor[100];
    private final HazelcastInstance hazelcast;
    private final AtomicLong gets = new AtomicLong();
    private final AtomicLong sets = new AtomicLong();
    private final AtomicLong deletes = new AtomicLong();
    private final AtomicLong getHits = new AtomicLong();
    private final long startTime = System.currentTimeMillis();
    private volatile ResponseThreadRunnable responseThreadRunnable;
    private volatile boolean running = true;

    public TextCommandServiceImpl(Node node) {
        this.node = node;
        this.hazelcast = node.factory;
        this.parallelExecutor = this.node.executorManager.newParallelExecutor(40);
        textCommandProcessors[GET.getValue()] = new GetCommandProcessor(this, true);
        textCommandProcessors[PARTIAL_GET.getValue()] = new GetCommandProcessor(this, false);
        textCommandProcessors[SET.getValue()] = new SetCommandProcessor(this);
        textCommandProcessors[ADD.getValue()] = new SetCommandProcessor(this);
        textCommandProcessors[REPLACE.getValue()] = new SetCommandProcessor(this);
        textCommandProcessors[GET_END.getValue()] = new NoOpCommandProcessor(this);
        textCommandProcessors[DELETE.getValue()] = new DeleteCommandProcessor(this);
        textCommandProcessors[QUIT.getValue()] = new SimpleCommandProcessor(this);
        textCommandProcessors[STATS.getValue()] = new StatsCommandProcessor(this);
        textCommandProcessors[UNKNOWN.getValue()] = new ErrorCommandProcessor(this);
        textCommandProcessors[ERROR_CLIENT.getValue()] = new ErrorCommandProcessor(this);
        textCommandProcessors[ERROR_SERVER.getValue()] = new ErrorCommandProcessor(this);
        textCommandProcessors[HTTP_GET.getValue()] = new HttpGetCommandProcessor(this);
        textCommandProcessors[HTTP_POST.getValue()] = new HttpPostCommandProcessor(this);
        textCommandProcessors[HTTP_PUT.getValue()] = new HttpPostCommandProcessor(this);
        textCommandProcessors[HTTP_DELETE.getValue()] = new HttpDeleteCommandProcessor(this);
        textCommandProcessors[NO_OP.getValue()] = new NoOpCommandProcessor(this);
    }

    public Node getNode() {
        return node;
    }

    public Stats getStats() {
        Stats stats = new Stats();
        stats.uptime = (int) ((System.currentTimeMillis() - startTime) / 1000);
        stats.threads = parallelExecutor.getActiveCount();
        stats.waiting_requests = parallelExecutor.getPoolSize();
        stats.cmd_get = gets.get();
        stats.cmd_set = sets.get();
        stats.cmd_delete = deletes.get();
        stats.get_hits = getHits.get();
        stats.get_misses = gets.get() - getHits.get();
        stats.curr_connections = node.connectionManager.getCurrentClientConnections();
        stats.total_connections = node.connectionManager.getAllTextConnections();
        return stats;
    }

    public long incrementDeleteCount() {
        return deletes.incrementAndGet();
    }

    public long incrementGetCount() {
        return gets.incrementAndGet();
    }

    public long incrementSetCount() {
        return sets.incrementAndGet();
    }

    public long incrementHitCount() {
        return getHits.incrementAndGet();
    }

    public void processRequest(TextCommand command) {
        if (responseThreadRunnable == null) {
            responseThreadRunnable = new ResponseThreadRunnable();
            Thread thread = new Thread(responseThreadRunnable, "hz.ascii.service.response.thread");
            thread.start();
        }
        parallelExecutor.execute(new CommandExecutor(command));
    }

    public Object get(String mapName, String key) {
        return hazelcast.getMap(mapName).get(key);
    }

    public int getAdjustedTTLSeconds(int ttl) {
        if (ttl <= MONTH_SECONDS) {
            return ttl;
        } else {
            return ttl - (int) (System.currentTimeMillis() / 1000);
        }
    }

    public byte[] getByteArray(String mapName, String key) {
        Object value = hazelcast.getMap(mapName).get(key);
        byte[] result = null;
        if (value != null) {
            if (value instanceof RestValue) {
                RestValue restValue = (RestValue) value;
                result = restValue.getValue();
            } else if (value instanceof byte[]) {
                result = (byte[]) value;
            } else {
                result = ThreadContext.get().toByteArray(value);
            }
        }
        return result;
    }

    public Object put(String mapName, String key, Object value, int ttlSeconds) {
        return hazelcast.getMap(mapName).put(key, value, ttlSeconds, TimeUnit.SECONDS);
    }

    public Object putIfAbsent(String mapName, String key, Object value, int ttlSeconds) {
        return hazelcast.getMap(mapName).putIfAbsent(key, value, ttlSeconds, TimeUnit.SECONDS);
    }

    public Object replace(String mapName, String key, Object value) {
        return hazelcast.getMap(mapName).replace(key, value);
    }

    public Object delete(String mapName, String key) {
        return hazelcast.getMap(mapName).remove(key);
    }

    public boolean offer(String queueName, Object value) {
        return hazelcast.getQueue(queueName).offer(value);
<<<<<<< HEAD
    }

    public byte[] get(String key) {
        String mapName = "default";
        int index = key.indexOf(':');
        if (index != -1) {
            mapName = key.substring(0, index);
            key = key.substring(index + 1);
        }
        Object value = hazelcast.getMap(mapName).get(key);
        if (value != null && value instanceof RestValue) {
            RestValue restValue = (RestValue) value;
            return restValue.getValue();
        } else {
            return (byte[]) value;
        }
=======
>>>>>>> fec6b304
    }

    public Object poll(String queueName, int seconds) {
        try {
            return hazelcast.getQueue(queueName).poll(seconds, TimeUnit.SECONDS);
        } catch (InterruptedException e) {
            return null;
        }
    }

    class CommandExecutor implements Runnable {
        final TextCommand command;

        CommandExecutor(TextCommand command) {
            this.command = command;
        }

        public void run() {
            try {
                TextCommandType type = command.getType();
                textCommandProcessors[type.getValue()].handle(command);
            } catch (Throwable e) {
                e.printStackTrace();
            }
        }
    }

    public void sendResponse(TextCommand textCommand) {
        if (!textCommand.shouldReply() || textCommand.getRequestId() == -1) {
            throw new RuntimeException("Shouldn't reply " + textCommand);
        }
        responseThreadRunnable.sendResponse(textCommand);
    }

    class ResponseThreadRunnable implements Runnable {
        private final BlockingQueue<TextCommand> blockingQueue = new SimpleBlockingQueue<TextCommand>();
        private final Object stopObject = new Object();

        public void sendResponse(TextCommand textCommand) {
            blockingQueue.offer(textCommand);
        }

        public void run() {
            while (running) {
                try {
                    TextCommand textCommand = blockingQueue.take();
                    if (TextCommandConstants.TextCommandType.STOP == textCommand.getType()) {
                        synchronized (stopObject) {
                            stopObject.notify();
                        }
                    } else {
                        SocketTextWriter socketTextWriter = textCommand.getSocketTextWriter();
                        socketTextWriter.enqueue(textCommand);
                    }
                } catch (InterruptedException e) {
                    return;
                }
            }
        }

        void stop() {
            running = false;
            synchronized (stopObject) {
                try {
                    blockingQueue.offer(new AbstractTextCommand(TextCommandConstants.TextCommandType.STOP) {
                        public boolean doRead(ByteBuffer cb) {
                            return true;
                        }

                        public boolean writeTo(ByteBuffer bb) {
                            return true;
                        }
                    });
                    stopObject.wait(1000);
                } catch (Exception ignored) {
                }
            }
        }
    }

    public void stop() {
        if (responseThreadRunnable != null) {
            responseThreadRunnable.stop();
        }
    }
}<|MERGE_RESOLUTION|>--- conflicted
+++ resolved
@@ -162,25 +162,6 @@
 
     public boolean offer(String queueName, Object value) {
         return hazelcast.getQueue(queueName).offer(value);
-<<<<<<< HEAD
-    }
-
-    public byte[] get(String key) {
-        String mapName = "default";
-        int index = key.indexOf(':');
-        if (index != -1) {
-            mapName = key.substring(0, index);
-            key = key.substring(index + 1);
-        }
-        Object value = hazelcast.getMap(mapName).get(key);
-        if (value != null && value instanceof RestValue) {
-            RestValue restValue = (RestValue) value;
-            return restValue.getValue();
-        } else {
-            return (byte[]) value;
-        }
-=======
->>>>>>> fec6b304
     }
 
     public Object poll(String queueName, int seconds) {
