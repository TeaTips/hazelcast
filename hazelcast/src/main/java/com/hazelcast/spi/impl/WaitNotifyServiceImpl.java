--- conflicted
+++ resolved
@@ -130,7 +130,6 @@
         Queue<WaitingOp> q = mapWaitingOps.get(key);
         if (q == null) return;
         WaitingOp waitingOp = q.peek();
-        Operation parentOp = (Operation) notifier;
         while (waitingOp != null) {
             final Operation op = waitingOp.getOperation();
             if (notifier == op) {
@@ -144,12 +143,7 @@
                     if (waitingOp.shouldWait()) {
                         return;
                     }
-<<<<<<< HEAD
-                    processUnderExistingLock(op);
-=======
-                    processUnderExistingLock(parentOp, op);
-                    parentOp = op;
->>>>>>> 2ac58404
+                    processUnderExistingLock(null, op);
                 }
                 waitingOp.setValid(false);
             }
@@ -158,13 +152,8 @@
         }
     }
 
-<<<<<<< HEAD
-    private void processUnderExistingLock(Operation op) {
-        nodeEngine.getOperationService().runOperationUnderExistingLock(op);
-=======
     private void processUnderExistingLock(Operation parentOp, Operation op) {
         nodeEngine.getOperationService().runOperationUnderExistingLock(parentOp, op);
->>>>>>> 2ac58404
     }
 
     // invalidated waiting ops will removed from queue eventually by notifiers.
