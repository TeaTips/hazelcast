/*
 * Copyright (c) 2008-2013, Hazelcast, Inc. All Rights Reserved.
 *
 * Licensed under the Apache License, Version 2.0 (the "License");
 * you may not use this file except in compliance with the License.
 * You may obtain a copy of the License at
 *
 * http://www.apache.org/licenses/LICENSE-2.0
 *
 * Unless required by applicable law or agreed to in writing, software
 * distributed under the License is distributed on an "AS IS" BASIS,
 * WITHOUT WARRANTIES OR CONDITIONS OF ANY KIND, either express or implied.
 * See the License for the specific language governing permissions and
 * limitations under the License.
 */

package com.hazelcast.queue;

import com.hazelcast.client.ClientCommandHandler;
import com.hazelcast.core.ItemEvent;
import com.hazelcast.core.ItemEventType;
import com.hazelcast.core.ItemListener;
import com.hazelcast.nio.protocol.Command;
import com.hazelcast.partition.MigrationEndpoint;
import com.hazelcast.partition.MigrationType;
import com.hazelcast.queue.client.*;
import com.hazelcast.queue.proxy.DataQueueProxy;
import com.hazelcast.queue.proxy.ObjectQueueProxy;
import com.hazelcast.spi.*;

import java.util.HashMap;
import java.util.Iterator;
import java.util.Map;
import java.util.Map.Entry;
import java.util.Properties;
import java.util.concurrent.ConcurrentHashMap;
import java.util.concurrent.ConcurrentMap;

/**
 * User: ali
 * Date: 11/14/12
 * Time: 12:21 AM
 */
public class QueueService implements ManagedService, MigrationAwareService,
        RemoteService, EventPublishingService<QueueEvent, ItemListener>, ClientProtocolService {

<<<<<<< HEAD

    public static final String QUEUE_SERVICE_NAME = "hz:impl:queueService";
=======
    public static final String SERVICE_NAME = "hz:impl:queueService";
>>>>>>> b4ed1c3e

    private final NodeEngine nodeEngine;
    private final ConcurrentMap<String, QueueContainer> containerMap = new ConcurrentHashMap<String, QueueContainer>();
    private final ConcurrentMap<ListenerKey, String> eventRegistrations = new ConcurrentHashMap<ListenerKey, String>();
    private final Map<Command, ClientCommandHandler> commandHandlers = new HashMap<Command, ClientCommandHandler>();

    public QueueService(NodeEngine nodeEngine) {
        this.nodeEngine = nodeEngine;
    }

    public void init(NodeEngine nodeEngine, Properties properties) {
        registerClientOperationHandlers();
    }

    public QueueContainer getContainer(final String name, boolean fromBackup) throws Exception {
        QueueContainer container = containerMap.get(name);
        if (container == null) {
            container = new QueueContainer(nodeEngine.getPartitionService().getPartitionId(nodeEngine.toData(name)), nodeEngine.getConfig().getQueueConfig(name),
                    nodeEngine.getSerializationService(), fromBackup);
            QueueContainer existing = containerMap.putIfAbsent(name, container);
            if (existing != null) {
                container = existing;
            }
        }
        return container;
    }

    public void addContainer(String name, QueueContainer container) {
        containerMap.put(name, container);
    }

<<<<<<< HEAD
    public void init(NodeEngine nodeEngine, Properties properties) {
        registerClientOperationHandlers();
    }

=======
>>>>>>> b4ed1c3e
    private void registerClientOperationHandlers() {
        commandHandlers.put(Command.QOFFER, new QueueOfferHandler(this));
        commandHandlers.put(Command.QPUT, new QueueOfferHandler(this));
        commandHandlers.put(Command.QPOLL, new QueuePollHandler(this));
        commandHandlers.put(Command.QTAKE, new QueueOfferHandler(this));
        commandHandlers.put(Command.QSIZE, new QueueSizeHandler(this));
        commandHandlers.put(Command.QPEEK, new QueuePollHandler(this));
        commandHandlers.put(Command.QREMOVE, new QueueRemoveHandler(this));
        commandHandlers.put(Command.QREMCAPACITY, new QueueCapacityHandler(this));
        commandHandlers.put(Command.QENTRIES, new QueueEntriesHandler(this));
    }

    public void beforeMigration(MigrationServiceEvent migrationServiceEvent) {
    }

    public Operation prepareMigrationOperation(MigrationServiceEvent event) {
        Map<String, QueueContainer> migrationData = new HashMap<String, QueueContainer>();
        for (Entry<String, QueueContainer> entry : containerMap.entrySet()) {
            String name = entry.getKey();
            QueueContainer container = entry.getValue();
            if (container.getPartitionId() == event.getPartitionId() && container.getConfig().getTotalBackupCount() >= event.getReplicaIndex()) {
                migrationData.put(name, container);
            }
        }
        return new QueueMigrationOperation(migrationData, event.getPartitionId(), event.getReplicaIndex());
    }

    public void commitMigration(MigrationServiceEvent event) {
        if (event.getMigrationEndpoint() == MigrationEndpoint.SOURCE){
            if (event.getMigrationType() == MigrationType.MOVE || event.getMigrationType() == MigrationType.MOVE_COPY_BACK){
                clearMigrationData(event.getPartitionId(), event.getCopyBackReplicaIndex());
            }
        }
    }

    public void rollbackMigration(MigrationServiceEvent event) {
        if (event.getMigrationEndpoint() == MigrationEndpoint.DESTINATION) {
            clearMigrationData(event.getPartitionId(), -1);
        }
    }

    public int getMaxBackupCount() {
        int max = 0;
        for (QueueContainer container : containerMap.values()) {
            int c = container.getConfig().getTotalBackupCount();
            max = Math.max(max,  c);
        }
        return max;
    }

    private void clearMigrationData(int partitionId, int copyBack) {
        Iterator<Entry<String, QueueContainer>> iterator = containerMap.entrySet().iterator();
        while (iterator.hasNext()) {
            QueueContainer container = iterator.next().getValue();
            if (container.getPartitionId() == partitionId && (copyBack ==-1 || container.getConfig().getTotalBackupCount() < copyBack)) {
                iterator.remove();
            }
        }
    }

    public void dispatchEvent(QueueEvent event, ItemListener listener) {
        ItemEvent itemEvent = new ItemEvent(event.name, event.eventType, nodeEngine.toObject(event.data),
                nodeEngine.getClusterService().getMember(event.caller));
        if (event.eventType.equals(ItemEventType.ADDED)){
            listener.itemAdded(itemEvent);
        }
        else {
            listener.itemRemoved(itemEvent);
        }
    }

    public String getServiceName() {
        return SERVICE_NAME;
    }

    public ObjectQueueProxy createDistributedObject(Object objectId) {
        return new ObjectQueueProxy(String.valueOf(objectId), this, nodeEngine);
    }

    public DataQueueProxy createDistributedObjectForClient(Object objectId) {
        return new DataQueueProxy(String.valueOf(objectId), this, nodeEngine);
    }

    public void destroyDistributedObject(Object objectId) {
        final String name = String.valueOf(objectId);
        containerMap.remove(name);
        nodeEngine.getEventService().deregisterListeners(SERVICE_NAME, name);
    }

    public void addItemListener(String name, ItemListener listener, boolean includeValue){
        ListenerKey listenerKey = new ListenerKey(listener, name);
        String id = eventRegistrations.putIfAbsent(listenerKey, "tempId");
        if (id != null){
            return;
        }
        EventService eventService = nodeEngine.getEventService();
        EventRegistration registration = eventService.registerListener(QueueService.SERVICE_NAME, name, new QueueEventFilter(includeValue), listener);
        eventRegistrations.put(listenerKey, registration.getId());
    }

    public void removeItemListener(String name, ItemListener listener){
        ListenerKey listenerKey = new ListenerKey(listener, name);
        String id = eventRegistrations.remove(listenerKey);
        if (id != null){
            EventService eventService = nodeEngine.getEventService();
            eventService.deregisterListener(SERVICE_NAME, name, id);
        }
    }

    public Map<Command, ClientCommandHandler> getCommandMap() {
        return commandHandlers;
    }

    public NodeEngine getNodeEngine() {
        return nodeEngine;
    }

    public void destroy() {
        containerMap.clear();
        eventRegistrations.clear();
        commandHandlers.clear();
    }
}<|MERGE_RESOLUTION|>--- conflicted
+++ resolved
@@ -44,12 +44,7 @@
 public class QueueService implements ManagedService, MigrationAwareService,
         RemoteService, EventPublishingService<QueueEvent, ItemListener>, ClientProtocolService {
 
-<<<<<<< HEAD
-
-    public static final String QUEUE_SERVICE_NAME = "hz:impl:queueService";
-=======
     public static final String SERVICE_NAME = "hz:impl:queueService";
->>>>>>> b4ed1c3e
 
     private final NodeEngine nodeEngine;
     private final ConcurrentMap<String, QueueContainer> containerMap = new ConcurrentHashMap<String, QueueContainer>();
@@ -58,10 +53,6 @@
 
     public QueueService(NodeEngine nodeEngine) {
         this.nodeEngine = nodeEngine;
-    }
-
-    public void init(NodeEngine nodeEngine, Properties properties) {
-        registerClientOperationHandlers();
     }
 
     public QueueContainer getContainer(final String name, boolean fromBackup) throws Exception {
@@ -81,13 +72,10 @@
         containerMap.put(name, container);
     }
 
-<<<<<<< HEAD
     public void init(NodeEngine nodeEngine, Properties properties) {
         registerClientOperationHandlers();
     }
 
-=======
->>>>>>> b4ed1c3e
     private void registerClientOperationHandlers() {
         commandHandlers.put(Command.QOFFER, new QueueOfferHandler(this));
         commandHandlers.put(Command.QPUT, new QueueOfferHandler(this));
@@ -116,8 +104,8 @@
     }
 
     public void commitMigration(MigrationServiceEvent event) {
-        if (event.getMigrationEndpoint() == MigrationEndpoint.SOURCE){
-            if (event.getMigrationType() == MigrationType.MOVE || event.getMigrationType() == MigrationType.MOVE_COPY_BACK){
+        if (event.getMigrationEndpoint() == MigrationEndpoint.SOURCE) {
+            if (event.getMigrationType() == MigrationType.MOVE || event.getMigrationType() == MigrationType.MOVE_COPY_BACK) {
                 clearMigrationData(event.getPartitionId(), event.getCopyBackReplicaIndex());
             }
         }
@@ -133,7 +121,7 @@
         int max = 0;
         for (QueueContainer container : containerMap.values()) {
             int c = container.getConfig().getTotalBackupCount();
-            max = Math.max(max,  c);
+            max = Math.max(max, c);
         }
         return max;
     }
@@ -142,7 +130,7 @@
         Iterator<Entry<String, QueueContainer>> iterator = containerMap.entrySet().iterator();
         while (iterator.hasNext()) {
             QueueContainer container = iterator.next().getValue();
-            if (container.getPartitionId() == partitionId && (copyBack ==-1 || container.getConfig().getTotalBackupCount() < copyBack)) {
+            if (container.getPartitionId() == partitionId && (copyBack == -1 || container.getConfig().getTotalBackupCount() < copyBack)) {
                 iterator.remove();
             }
         }
@@ -151,10 +139,9 @@
     public void dispatchEvent(QueueEvent event, ItemListener listener) {
         ItemEvent itemEvent = new ItemEvent(event.name, event.eventType, nodeEngine.toObject(event.data),
                 nodeEngine.getClusterService().getMember(event.caller));
-        if (event.eventType.equals(ItemEventType.ADDED)){
+        if (event.eventType.equals(ItemEventType.ADDED)) {
             listener.itemAdded(itemEvent);
-        }
-        else {
+        } else {
             listener.itemRemoved(itemEvent);
         }
     }
@@ -177,10 +164,10 @@
         nodeEngine.getEventService().deregisterListeners(SERVICE_NAME, name);
     }
 
-    public void addItemListener(String name, ItemListener listener, boolean includeValue){
+    public void addItemListener(String name, ItemListener listener, boolean includeValue) {
         ListenerKey listenerKey = new ListenerKey(listener, name);
         String id = eventRegistrations.putIfAbsent(listenerKey, "tempId");
-        if (id != null){
+        if (id != null) {
             return;
         }
         EventService eventService = nodeEngine.getEventService();
@@ -188,10 +175,10 @@
         eventRegistrations.put(listenerKey, registration.getId());
     }
 
-    public void removeItemListener(String name, ItemListener listener){
+    public void removeItemListener(String name, ItemListener listener) {
         ListenerKey listenerKey = new ListenerKey(listener, name);
         String id = eventRegistrations.remove(listenerKey);
-        if (id != null){
+        if (id != null) {
             EventService eventService = nodeEngine.getEventService();
             eventService.deregisterListener(SERVICE_NAME, name, id);
         }
